--- conflicted
+++ resolved
@@ -74,10 +74,7 @@
 	IPBlocklist iplist.Ranger
 	DisableIPv6 bool `long:"disable-ipv6"`
 	// Perform logging and any other behaviour that will help debug.
-<<<<<<< HEAD
 	Debug bool `help:"enable debugging"`
-=======
-	Debug bool `help:"enable debug logging"`
 
 	// HTTP client used to query the tracker endpoint. Default is DefaultHTTPClient
 	HTTP *http.Client
@@ -134,7 +131,6 @@
 	if cfg.HandshakesTimeout == 0 {
 		cfg.HandshakesTimeout = 20 * time.Second
 	}
->>>>>>> 6ab65a49
 }
 
 type EncryptionPolicy struct {
